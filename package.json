--- conflicted
+++ resolved
@@ -21,15 +21,12 @@
   "author": "",
   "license": "ISC",
   "dependencies": {
-<<<<<<< HEAD
     "@vapor-ui/core": "^0.3.1",
-    "reactstrap": "^9.2.3"
-=======
+    "reactstrap": "^9.2.3",
     "@aws-sdk/client-s3": "^3.850.0",
     "@aws-sdk/s3-request-presigner": "^3.850.0",
     "@vapor-ui/core": "^0.3.1",
     "swagger-jsdoc": "^6.2.8",
     "swagger-ui-express": "^5.0.1"
->>>>>>> eed06b16
   }
 }