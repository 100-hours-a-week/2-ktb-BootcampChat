--- conflicted
+++ resolved
@@ -18,18 +18,6 @@
 // CORS 설정
 const corsOptions = {
   origin: [
-<<<<<<< HEAD
-    "https://bootcampchat-fe.run.goorm.site",
-    "https://bootcampchat-hgxbv.dev-k8s.arkain.io",
-    "http://localhost:3000",
-    "http://localhost:3001",
-    "http://localhost:3002",
-    "https://localhost:3000",
-    "https://localhost:3001",
-    "https://localhost:3002",
-    "http://0.0.0.0:3000",
-    "https://0.0.0.0:3000",
-=======
     'https://bootcampchat-fe.run.goorm.site',
     'https://bootcampchat-hgxbv.dev-k8s.arkain.io',
     'http://localhost:3000',
@@ -41,7 +29,6 @@
     'http://0.0.0.0:3000',
     'https://0.0.0.0:3000',
     'https://chat.goorm-ktb-002.goorm.team',
->>>>>>> db0d9502
   ],
   credentials: true,
   methods: ["GET", "POST", "PUT", "DELETE", "OPTIONS"],
